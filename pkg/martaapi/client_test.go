--- conflicted
+++ resolved
@@ -43,10 +43,6 @@
 			"prefix",
 		)
 	})
-<<<<<<< HEAD
-	It("returns a client", func() {
-		Expect(client).ToNot(BeNil())
-=======
 	Context("New", func() {
 		When("called", func() {
 			It("does not return an err", func() {
@@ -54,6 +50,5 @@
 				Expect(client).ToNot(BeNil())
 			})
 		})
->>>>>>> 3eba803b
 	})
 })